--- conflicted
+++ resolved
@@ -1,21 +1,15 @@
 data:
-<<<<<<< HEAD
   dir: '/mnt/nasl2/observed_weather'
   final_data: 'data'
   solar_dir: 'data/solar'
   wind_dir: 'data/wind'
   from_date: '2023-07-24'
   hist_date: '2023-12-31'
-=======
-  dir: 'data'
-  final_data: 'data/final'
-  solar_dir: 'data/final/solar'
-  wind_dir: 'data/final/wind'
   turbine_dir: "power_curves"
-  turbine_data: 'turbine_data.csv'
+  turbine_data: 'turbine_power.csv'
   specs_path: "turbine_specs.csv"
-  cp_data: "turbine_cp_data_processed.csv"
->>>>>>> dc596726
+  cp_data: "turbine_cp.csv"
+  ct_data: "turbine_ct.csv"
   sleep: 0.25
   
 scraping:
